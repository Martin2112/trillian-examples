package main

import (
	"context"
	"encoding/json"
	"flag"
	"fmt"
	"log"

	"github.com/benlaurie/gds-registers/register"
	"github.com/google/trillian"
	"google.golang.org/genproto/googleapis/rpc/code"
	"google.golang.org/grpc"
)

var (
<<<<<<< HEAD
	regname     = flag.String("register", "register", "name of register (e.g. 'country')")
	trillianLog = flag.String("trillian_log", "localhost:8090", "address of the Trillian Log RPC server.")
	logId       = flag.Int64("log_id", 0, "Trillian LogID to populate.")
=======
	regName = flag.String("register", "register", "name of register (e.g. 'country')")
>>>>>>> 5659c973
)

type dumper struct {
	tc               trillian.TrillianLogClient
	logId            int64
	ctx              context.Context
	newEntries       uint64
	duplicateEntries uint64
}

<<<<<<< HEAD
type leaf struct {
	Entry map[string]interface{}
	Hash  string
	Item  map[string]interface{}
}

func (d *dumper) Process(e map[string]interface{}, h string, i map[string]interface{}) error {
=======
// Process implements the register.ItemProcessor interface.
func (*dumper) Process(e map[string]interface{}, h string, i map[string]interface{}) error {
>>>>>>> 5659c973
	log.Printf("%#v %s %#v", e, h, i)

	// Put all three parts in a single structure and serialise to JSON
	l := leaf{Entry: e, Hash: h, Item: i}
	j, err := json.Marshal(l)
	if err != nil {
		return err
	}

	// Send to Trillian
	tl := &trillian.LogLeaf{LeafValue: j}
	q := &trillian.QueueLeafRequest{LogId: d.logId, Leaf: tl}
	r, err := d.tc.QueueLeaf(d.ctx, q)
	if err != nil {
		return err
	}

	// And check everything worked
	c := code.Code(r.QueuedLeaf.GetStatus().GetCode())
	// Do we really need to cast?
	if c != code.Code_OK && c != code.Code_ALREADY_EXISTS {
		return fmt.Errorf("Bad return status: %s", r.QueuedLeaf.Status)
	}

	// count
	if c == code.Code_OK {
		d.newEntries++
	} else if c == code.Code_ALREADY_EXISTS {
		d.duplicateEntries++
	}
	return nil
}

func main() {
	flag.Parse()

	r, err := register.NewRegister(*regName)
	if err != nil {
		log.Fatal(err)
	}
	log.Printf("%#v", r)

	g, err := grpc.Dial(*trillianLog, grpc.WithInsecure())
	if err != nil {
		log.Fatalf("Failed to dial Trillian Log: %v", err)
	}

	tc := trillian.NewTrillianLogClient(g)

	d := &dumper{tc: tc, ctx: context.Background(), logId: *logId}
	err = r.GetEntries(d)
	if err != nil {
		log.Fatal(err)
	}

	log.Printf("New entries: %d", d.newEntries)
	log.Printf("Duplicate entries: %d", d.duplicateEntries)
}<|MERGE_RESOLUTION|>--- conflicted
+++ resolved
@@ -14,13 +14,9 @@
 )
 
 var (
-<<<<<<< HEAD
-	regname     = flag.String("register", "register", "name of register (e.g. 'country')")
+	regName     = flag.String("register", "register", "name of register (e.g. 'country')")
 	trillianLog = flag.String("trillian_log", "localhost:8090", "address of the Trillian Log RPC server.")
 	logId       = flag.Int64("log_id", 0, "Trillian LogID to populate.")
-=======
-	regName = flag.String("register", "register", "name of register (e.g. 'country')")
->>>>>>> 5659c973
 )
 
 type dumper struct {
@@ -31,18 +27,14 @@
 	duplicateEntries uint64
 }
 
-<<<<<<< HEAD
 type leaf struct {
 	Entry map[string]interface{}
 	Hash  string
 	Item  map[string]interface{}
 }
 
+// Process implements the register.ItemProcessor interface.
 func (d *dumper) Process(e map[string]interface{}, h string, i map[string]interface{}) error {
-=======
-// Process implements the register.ItemProcessor interface.
-func (*dumper) Process(e map[string]interface{}, h string, i map[string]interface{}) error {
->>>>>>> 5659c973
 	log.Printf("%#v %s %#v", e, h, i)
 
 	// Put all three parts in a single structure and serialise to JSON
